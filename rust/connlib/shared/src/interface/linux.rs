//! Virtual network interface

use crate::{
    callbacks::{Cidrv4, Cidrv6},
    linux::{etc_resolv_conf, DnsControlMethod},
};
use anyhow::{anyhow, bail, Context as _, Result};
use futures::TryStreamExt;
use ip_network::{IpNetwork, Ipv4Network, Ipv6Network};
use netlink_packet_route::route::{RouteProtocol, RouteScope};
use netlink_packet_route::rule::RuleAction;
use rtnetlink::{new_connection, Error::NetlinkError, Handle, RouteAddRequest, RuleAddRequest};
use std::{
    collections::HashSet,
    net::{IpAddr, Ipv4Addr, Ipv6Addr},
};

// TODO: De-dupe before merging
const FIREZONE_MARK: u32 = 0xfd002021;
const IFACE_NAME: &str = "tun-firezone";
const DEFAULT_MTU: u32 = 1280;
const FILE_ALREADY_EXISTS: i32 = -17;
const FIREZONE_TABLE: u32 = 0x2021_fd00;

/// For lack of a better name
pub struct TunDeviceManager {
    // This gets lazy-initialized when the interface is first configured
    connection: Option<Connection>,
    dns_control_method: DnsControlMethod,
    routes: HashSet<IpNetwork>,
}

struct Connection {
    handle: Handle,
    task: tokio::task::JoinHandle<()>,
}

impl Drop for TunDeviceManager {
    fn drop(&mut self) {
        if let Some(connection) = self.connection.take() {
            connection.task.abort();
        }
        tracing::debug!("Reverting DNS control...");
        if let DnsControlMethod::EtcResolvConf = self.dns_control_method {
            // TODO: Check that nobody else modified the file while we were running.
            if let Err(error) = etc_resolv_conf::revert() {
                tracing::error!(?error, "Error while reverting `EtcResolvConf` DNS control");
            }
        }
    }
}

<<<<<<< HEAD
impl InterfaceManager {
    pub fn new(dns_control_method: DnsControlMethod) -> Self {
=======
impl Default for TunDeviceManager {
    fn default() -> Self {
        // TODO: This looks wrong
        let dns_control_method = crate::linux::get_dns_control_from_env();
>>>>>>> 696c0945
        tracing::info!(?dns_control_method);

        Self {
            connection: None,
            dns_control_method,
            routes: Default::default(),
        }
    }

<<<<<<< HEAD
=======
impl TunDeviceManager {
>>>>>>> 696c0945
    #[tracing::instrument(level = "trace", skip(self))]
    pub async fn set_ips(&mut self, ipv4: Ipv4Addr, ipv6: Ipv6Addr) -> Result<()> {
        let connection = match self.connection.as_mut() {
            None => {
                let (cxn, handle, _) = new_connection()?;
                let task = tokio::spawn(cxn);
                let connection = Connection { handle, task };
                self.connection.insert(connection)
            }
            Some(x) => x,
        };

        let handle = &connection.handle;
        let index = handle
            .link()
            .get()
            .match_name(IFACE_NAME.to_string())
            .execute()
            .try_next()
            .await?
            .ok_or_else(|| anyhow!("No interface"))?
            .header
            .index;

        let ips = handle
            .address()
            .get()
            .set_link_index_filter(index)
            .execute();

        ips.try_for_each(|ip| handle.address().del(ip).execute())
            .await?;

        handle.link().set(index).mtu(DEFAULT_MTU).execute().await?;

        let res_v4 = handle.address().add(index, ipv4.into(), 32).execute().await;
        let res_v6 = handle
            .address()
            .add(index, ipv6.into(), 128)
            .execute()
            .await;

        handle.link().set(index).up().execute().await?;

        if res_v4.is_ok() {
            if let Err(e) = make_rule(handle).v4().execute().await {
                if !matches!(&e, NetlinkError(err) if err.raw_code() == FILE_ALREADY_EXISTS) {
                    tracing::warn!(
                        "Couldn't add ip rule for ipv4: {e:?}, ipv4 packets won't be routed"
                    );
                }
                // TODO: Be smarter about this
            } else {
                tracing::debug!("Successfully created ip rule for ipv4");
            }
        }

        if res_v6.is_ok() {
            if let Err(e) = make_rule(handle).v6().execute().await {
                if !matches!(&e, NetlinkError(err) if err.raw_code() == FILE_ALREADY_EXISTS) {
                    tracing::warn!(
                        "Couldn't add ip rule for ipv6: {e:?}, ipv6 packets won't be routed"
                    );
                }
                // TODO: Be smarter about this
            } else {
                tracing::debug!("Successfully created ip rule for ipv6");
            }
        }

        res_v4.or(res_v6)?;

        Ok(())
    }

    pub async fn control_dns(&self, dns_config: Vec<IpAddr>) -> Result<()> {
        match self.dns_control_method {
            DnsControlMethod::DontControl => Ok(()),
            DnsControlMethod::EtcResolvConf => etc_resolv_conf::configure(&dns_config).await,
            DnsControlMethod::NetworkManager => configure_network_manager(&dns_config),
            DnsControlMethod::Systemd => configure_systemd_resolved(&dns_config).await,
        }
        .context("Failed to control DNS")
    }

    #[tracing::instrument(level = "trace", skip(self))]
    pub async fn set_routes(&mut self, ipv4: Vec<Cidrv4>, ipv6: Vec<Cidrv6>) -> Result<()> {
        let new_routes: HashSet<IpNetwork> = ipv4
            .into_iter()
            .map(IpNetwork::from)
            .chain(ipv6.into_iter().map(IpNetwork::from))
            .collect();
        if new_routes == self.routes {
            return Ok(());
        }
        tracing::info!(?new_routes, "set_routes");
        let handle = &self.connection.as_ref().context("set_routes should only be called after at least one call to on_set_interface_config")?.handle;

        let index = handle
            .link()
            .get()
            .match_name(IFACE_NAME.to_string())
            .execute()
            .try_next()
            .await?
            .context("No interface")?
            .header
            .index;

        for route in new_routes.difference(&self.routes) {
            add_route(route, index, handle).await?;
        }

        for route in self.routes.difference(&new_routes) {
            delete_route(route, index, handle).await?;
        }

        self.routes = new_routes;
        Ok(())
    }
}

fn make_rule(handle: &Handle) -> RuleAddRequest {
    let mut rule = handle
        .rule()
        .add()
        .fw_mark(FIREZONE_MARK)
        .table_id(FIREZONE_TABLE)
        .action(RuleAction::ToTable);

    rule.message_mut()
        .header
        .flags
        .push(netlink_packet_route::rule::RuleFlag::Invert);

    rule.message_mut()
        .attributes
        .push(netlink_packet_route::rule::RuleAttribute::Protocol(
            RouteProtocol::Kernel,
        ));

    rule
}

fn make_route(idx: u32, handle: &Handle) -> RouteAddRequest {
    handle
        .route()
        .add()
        .output_interface(idx)
        .protocol(RouteProtocol::Static)
        .scope(RouteScope::Universe)
        .table_id(FIREZONE_TABLE)
}

fn make_route_v4(idx: u32, handle: &Handle, route: Ipv4Network) -> RouteAddRequest<Ipv4Addr> {
    make_route(idx, handle)
        .v4()
        .destination_prefix(route.network_address(), route.netmask())
}

fn make_route_v6(idx: u32, handle: &Handle, route: Ipv6Network) -> RouteAddRequest<Ipv6Addr> {
    make_route(idx, handle)
        .v6()
        .destination_prefix(route.network_address(), route.netmask())
}

async fn add_route(route: &IpNetwork, idx: u32, handle: &Handle) -> Result<()> {
    let res = match route {
        IpNetwork::V4(ipnet) => make_route_v4(idx, handle, *ipnet).execute().await,
        IpNetwork::V6(ipnet) => make_route_v6(idx, handle, *ipnet).execute().await,
    };

    match res {
        Ok(_) => {}
        Err(NetlinkError(err)) if err.raw_code() == FILE_ALREADY_EXISTS => {}
        // TODO: we should be able to surface this error and handle it depending on
        // if any of the added routes succeeded.
        Err(err) => Err(err).context("Failed to add route")?,
    }
    Ok(())
}

async fn delete_route(route: &IpNetwork, idx: u32, handle: &Handle) -> Result<()> {
    let message = match route {
        IpNetwork::V4(ipnet) => make_route_v4(idx, handle, *ipnet).message_mut().clone(),
        IpNetwork::V6(ipnet) => make_route_v6(idx, handle, *ipnet).message_mut().clone(),
    };

    handle
        .route()
        .del(message)
        .execute()
        .await
        .context("Failed to delete route")?;
    Ok(())
}

fn configure_network_manager(_dns_config: &[IpAddr]) -> Result<()> {
    anyhow::bail!("DNS control with NetworkManager is not implemented yet",)
}

async fn configure_systemd_resolved(dns_config: &[IpAddr]) -> Result<()> {
    let status = tokio::process::Command::new("resolvectl")
        .arg("dns")
        .arg(IFACE_NAME)
        .args(dns_config.iter().map(ToString::to_string))
        .status()
        .await
        .context("`resolvectl dns` didn't run")?;
    if !status.success() {
        bail!("`resolvectl dns` returned non-zero");
    }

    let status = tokio::process::Command::new("resolvectl")
        .arg("domain")
        .arg(IFACE_NAME)
        .arg("~.")
        .status()
        .await
        .context("`resolvectl domain` didn't run")?;
    if !status.success() {
        bail!("`resolvectl domain` returned non-zero");
    }

    tracing::info!(?dns_config, "Configured DNS sentinels with `resolvectl`");

    Ok(())
}<|MERGE_RESOLUTION|>--- conflicted
+++ resolved
@@ -50,15 +50,8 @@
     }
 }
 
-<<<<<<< HEAD
-impl InterfaceManager {
+impl TunDeviceManager {
     pub fn new(dns_control_method: DnsControlMethod) -> Self {
-=======
-impl Default for TunDeviceManager {
-    fn default() -> Self {
-        // TODO: This looks wrong
-        let dns_control_method = crate::linux::get_dns_control_from_env();
->>>>>>> 696c0945
         tracing::info!(?dns_control_method);
 
         Self {
@@ -67,11 +60,7 @@
             routes: Default::default(),
         }
     }
-
-<<<<<<< HEAD
-=======
-impl TunDeviceManager {
->>>>>>> 696c0945
+  
     #[tracing::instrument(level = "trace", skip(self))]
     pub async fn set_ips(&mut self, ipv4: Ipv4Addr, ipv6: Ipv6Addr) -> Result<()> {
         let connection = match self.connection.as_mut() {
