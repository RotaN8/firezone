--- conflicted
+++ resolved
@@ -65,11 +65,8 @@
 
 # Windows tunnel dependencies
 [target.'cfg(target_os = "windows")'.dependencies]
-<<<<<<< HEAD
 logging_timer = "1.1.1"
-=======
 tokio = { workspace = true, features = ["sync"] }
->>>>>>> 08182913
 uuid = { version = "1.7.0", features = ["v4"] }
 wintun = "0.4.0"
 
