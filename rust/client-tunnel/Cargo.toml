--- conflicted
+++ resolved
@@ -7,30 +7,20 @@
 
 [dependencies]
 anyhow = { version = "1.0" }
-<<<<<<< HEAD
-# Will be needed to safely revert `/etc/resolv.conf`
-atomicwrites = "0.4.3"
-=======
-secrecy = { workspace = true }
->>>>>>> 5f718ad9
 clap = { version = "4.5", features = ["derive",  "env"] }
 connlib-client-shared = { workspace = true }
 connlib-shared = { workspace = true }
 firezone-cli-utils = { workspace = true }
 humantime = "2.1"
-<<<<<<< HEAD
 secrecy = { workspace = true }
 serde = { version = "1.0.197", features = ["derive"] }
-serde_json = "1.0.114"
-tokio = { version = "1.36", features = ["fs", "io-util", "macros", "net", "rt-multi-thread", "signal", "time"] }
-tracing = { workspace = true }
-tracing-subscriber = { version = "0.3.17", features = ["env-filter"] }
-resolv-conf = "0.7.0"
+serde_json = "1.0.115"
 thiserror = "1.0.57"
 url = { version = "2.3.1", default-features = false }
 
 [target.'cfg(target_os = "linux")'.dependencies]
-=======
+dirs = "5.0.1"
+nix = { version =  "0.28.0", features = ["user"] }
 resolv-conf = "0.7.0"
 # This actually relies on many other features in Tokio, so this will probably
 # fail to build outside the workspace. <https://github.com/firezone/firezone/pull/4328#discussion_r1540342142>
@@ -38,14 +28,5 @@
 tracing = { workspace = true }
 url = { version = "2.3.1", default-features = false }
 
-[dev-dependencies]
-serde = { version = "1.0.197", features = ["derive"] }
-serde_json = "1.0.115"
-
-[target.'cfg(target_os = "linux")'.dev-dependencies]
->>>>>>> 5f718ad9
-dirs = "5.0.1"
-nix = { version =  "0.28.0", features = ["user"] }
-
 [lints]
 workspace = true