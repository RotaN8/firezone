--- conflicted
+++ resolved
@@ -1,8 +1,4 @@
-<<<<<<< HEAD
-use crate::ipc::ServiceId;
-=======
 use super::ServiceId;
->>>>>>> bc11b46b
 use anyhow::{Context as _, Result};
 use std::{os::unix::fs::PermissionsExt, path::PathBuf};
 use tokio::net::{UnixListener, UnixStream};
@@ -14,7 +10,6 @@
 /// Opaque wrapper around the client's half of a platform-specific IPC stream
 pub type ClientStream = UnixStream;
 
-<<<<<<< HEAD
 /// Opaque wrapper around the server's half of a platform-specific IPC stream
 ///
 /// On Windows `ClientStream` and `ServerStream` differ
@@ -40,22 +35,17 @@
     Ok(stream)
 }
 
-=======
->>>>>>> bc11b46b
 impl Server {
     /// Platform-specific setup
     pub(crate) async fn new(id: ServiceId) -> Result<Self> {
         let sock_path = sock_path(id);
         // Remove the socket if a previous run left it there
         tokio::fs::remove_file(&sock_path).await.ok();
-<<<<<<< HEAD
-=======
         // Create the dir if possible, needed for test paths under `/run/user`
         let dir = sock_path
             .parent()
             .context("`sock_path` should always have a parent")?;
         tokio::fs::create_dir_all(dir).await?;
->>>>>>> bc11b46b
         let listener = UnixListener::bind(&sock_path)
             .with_context(|| format!("Couldn't bind UDS `{}`", sock_path.display()))?;
         let perms = std::fs::Permissions::from_mode(0o660);
@@ -85,23 +75,15 @@
 /// on some systems, `/run` should be the newer version.
 ///
 /// Also systemd can create this dir with the `RuntimeDir=` directive which is nice.
-<<<<<<< HEAD
 ///
 /// Test sockets live in e.g. `/run/user/1000/dev.firezone.client/data/`
 fn sock_path(id: ServiceId) -> PathBuf {
-=======
-pub fn sock_path(id: ServiceId) -> PathBuf {
->>>>>>> bc11b46b
     match id {
         ServiceId::Prod => PathBuf::from("/run")
             .join(connlib_shared::BUNDLE_ID)
             .join("ipc.sock"),
         ServiceId::Test(id) => crate::known_dirs::runtime()
-<<<<<<< HEAD
             .expect("`known_dirs::runtime()` should always work")
-=======
-            .expect("`runtime_dir` should always be computable")
->>>>>>> bc11b46b
             .join(format!("ipc_test_{id}.sock")),
     }
 }