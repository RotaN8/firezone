//! Implementation, Linux-specific

use super::{Cli, IpcClientMsg, IpcServerMsg, TOKEN_ENV_KEY};
use anyhow::{bail, Context as _, Result};
<<<<<<< HEAD
use clap::Parser;
use connlib_client_shared::{file_logger, Callbacks, ResourceDescription, Sockets};
=======
use connlib_client_shared::{Callbacks, ResourceDescription, Sockets};
>>>>>>> 987030bd
use connlib_shared::{
    keypair,
    linux::{etc_resolv_conf, get_dns_control_from_env, DnsControlMethod},
    LoginUrl,
};
use futures::{SinkExt, StreamExt};
use std::{
    net::{IpAddr, Ipv4Addr, Ipv6Addr},
    os::unix::fs::PermissionsExt,
    path::{Path, PathBuf},
    str::FromStr,
    task::{Context, Poll},
};
use tokio::{
    net::{UnixListener, UnixStream},
    signal::unix::SignalKind as TokioSignalKind,
    sync::mpsc,
};
use tokio_util::codec::{FramedRead, FramedWrite, LengthDelimitedCodec};
use url::Url;

// The Client currently must run as root to control DNS
// Root group and user are used to check file ownership on the token
const ROOT_GROUP: u32 = 0;
const ROOT_USER: u32 = 0;

pub(crate) struct Signals {
    sighup: tokio::signal::unix::Signal,
    sigint: tokio::signal::unix::Signal,
}

impl Signals {
    pub(crate) fn new() -> Result<Self> {
        let sighup = tokio::signal::unix::signal(TokioSignalKind::hangup())?;
        let sigint = tokio::signal::unix::signal(TokioSignalKind::interrupt())?;

        Ok(Self { sighup, sigint })
    }

    pub(crate) fn poll(&mut self, cx: &mut Context) -> Poll<super::SignalKind> {
        if self.sigint.poll_recv(cx).is_ready() {
            return Poll::Ready(super::SignalKind::Interrupt);
        }

        if self.sighup.poll_recv(cx).is_ready() {
            return Poll::Ready(super::SignalKind::Hangup);
        }

        Poll::Pending
    }
}

pub fn default_token_path() -> PathBuf {
    PathBuf::from("/etc")
        .join(connlib_shared::BUNDLE_ID)
        .join("token")
}
<<<<<<< HEAD

pub fn run_only_ipc_service() -> Result<()> {
    let cli = Cli::parse();
    let (layer, _handle) = cli.log_dir.as_deref().map(file_logger::layer).unzip();
    setup_global_subscriber(layer);
    tracing::info!(git_version = crate::GIT_VERSION);

    if !nix::unistd::getuid().is_root() {
        anyhow::bail!("This is the IPC service binary, it's not meant to run interactively.");
    }
    run_ipc_service(cli)
}
=======
>>>>>>> 987030bd

pub(crate) fn check_token_permissions(path: &Path) -> Result<()> {
    let Ok(stat) = nix::sys::stat::fstatat(None, path, nix::fcntl::AtFlags::empty()) else {
        // File doesn't exist or can't be read
        tracing::info!(
            ?path,
            ?TOKEN_ENV_KEY,
            "No token found in env var or on disk"
        );
        bail!("Token file doesn't exist");
    };
    if stat.st_uid != ROOT_USER {
        bail!(
            "Token file `{}` should be owned by root user",
            path.display()
        );
    }
    if stat.st_gid != ROOT_GROUP {
        bail!(
            "Token file `{}` should be owned by root group",
            path.display()
        );
    }
    if stat.st_mode & 0o177 != 0 {
        bail!(
            "Token file `{}` should have mode 0o400 or 0x600",
            path.display()
        );
    }
    Ok(())
}

pub(crate) fn system_resolvers() -> Result<Vec<IpAddr>> {
    match get_dns_control_from_env() {
        None => get_system_default_resolvers_resolv_conf(),
        Some(DnsControlMethod::EtcResolvConf) => get_system_default_resolvers_resolv_conf(),
        Some(DnsControlMethod::NetworkManager) => get_system_default_resolvers_network_manager(),
        Some(DnsControlMethod::Systemd) => get_system_default_resolvers_systemd_resolved(),
    }
}

fn get_system_default_resolvers_resolv_conf() -> Result<Vec<IpAddr>> {
    // Assume that `configure_resolv_conf` has run in `tun_linux.rs`

    let s = std::fs::read_to_string(etc_resolv_conf::ETC_RESOLV_CONF_BACKUP)
        .or_else(|_| std::fs::read_to_string(etc_resolv_conf::ETC_RESOLV_CONF))
        .context("`resolv.conf` should be readable")?;
    let parsed = resolv_conf::Config::parse(s).context("`resolv.conf` should be parsable")?;

    // Drop the scoping info for IPv6 since connlib doesn't take it
    let nameservers = parsed
        .nameservers
        .into_iter()
        .map(|addr| addr.into())
        .collect();
    Ok(nameservers)
}

#[allow(clippy::unnecessary_wraps)]
fn get_system_default_resolvers_network_manager() -> Result<Vec<IpAddr>> {
    tracing::error!("get_system_default_resolvers_network_manager not implemented yet");
    Ok(vec![])
}

/// Returns the DNS servers listed in `resolvectl dns`
pub fn get_system_default_resolvers_systemd_resolved() -> Result<Vec<IpAddr>> {
    // Unfortunately systemd-resolved does not have a machine-readable
    // text output for this command: <https://github.com/systemd/systemd/issues/29755>
    //
    // The officially supported way is probably to use D-Bus.
    let output = std::process::Command::new("resolvectl")
        .arg("dns")
        .output()
        .context("Failed to run `resolvectl dns` and read output")?;
    if !output.status.success() {
        anyhow::bail!("`resolvectl dns` returned non-zero exit code");
    }
    let output = String::from_utf8(output.stdout).context("`resolvectl` output was not UTF-8")?;
    Ok(parse_resolvectl_output(&output))
}

/// Parses the text output of `resolvectl dns`
///
/// Cannot fail. If the parsing code is wrong, the IP address vec will just be incomplete.
fn parse_resolvectl_output(s: &str) -> Vec<IpAddr> {
    s.lines()
        .flat_map(|line| line.split(' '))
        .filter_map(|word| IpAddr::from_str(word).ok())
        .collect()
}

/// The path for our Unix Domain Socket
///
/// Docker keeps theirs in `/run` and also appears to use filesystem permissions
/// for security, so we're following their lead. `/run` and `/var/run` are symlinked
/// on some systems, `/run` should be the newer version.
///
/// Also systemd can create this dir with the `RuntimeDir=` directive which is nice.
pub fn sock_path() -> PathBuf {
    PathBuf::from("/run")
        .join(connlib_shared::BUNDLE_ID)
        .join("ipc.sock")
}

pub(crate) fn run_ipc_service(cli: Cli) -> Result<()> {
    let rt = tokio::runtime::Runtime::new()?;
    tracing::info!("run_daemon");
    rt.block_on(async { ipc_listen(cli).await })
}

async fn ipc_listen(cli: Cli) -> Result<()> {
    // Find the `firezone` group
    let fz_gid = nix::unistd::Group::from_name("firezone")
        .context("can't get group by name")?
        .context("firezone group must exist on the system")?
        .gid;

    // Remove the socket if a previous run left it there
    let sock_path = sock_path();
    tokio::fs::remove_file(&sock_path).await.ok();
    let listener = UnixListener::bind(&sock_path).context("Couldn't bind UDS")?;
    std::os::unix::fs::chown(&sock_path, Some(ROOT_USER), Some(fz_gid.into()))
        .context("can't set firezone as the group for the UDS")?;
    let perms = std::fs::Permissions::from_mode(0o660);
    std::fs::set_permissions(sock_path, perms)?;
    sd_notify::notify(true, &[sd_notify::NotifyState::Ready])?;

    loop {
        tracing::info!("Listening for GUI to connect over IPC...");
        let (stream, _) = listener.accept().await?;
        let cred = stream.peer_cred()?;
        tracing::info!(
            uid = cred.uid(),
            gid = cred.gid(),
            pid = cred.pid(),
            "Got an IPC connection"
        );

        // I'm not sure if we can enforce group membership here - Docker
        // might just be enforcing it with filesystem permissions.
        // Checking the secondary groups of another user looks complicated.
        if let Err(error) = handle_ipc_client(&cli, stream).await {
            tracing::error!(?error, "Error while handling IPC client");
        }
    }
}

#[derive(Clone)]
struct CallbackHandlerIpc {
    cb_tx: mpsc::Sender<IpcServerMsg>,
}
<<<<<<< HEAD

impl Callbacks for CallbackHandlerIpc {
    fn on_disconnect(&self, _error: &connlib_client_shared::Error) {
        self.cb_tx
            .try_send(IpcServerMsg::OnDisconnect)
            .expect("should be able to send OnDisconnect");
    }

    fn on_set_interface_config(&self, _: Ipv4Addr, _: Ipv6Addr, _: Vec<IpAddr>) -> Option<i32> {
        tracing::info!("TunnelReady");
        self.cb_tx
            .try_send(IpcServerMsg::TunnelReady)
            .expect("Should be able to send TunnelReady");
        None
    }

    fn on_update_resources(&self, resources: Vec<ResourceDescription>) {
        tracing::info!(len = resources.len(), "New resource list");
        self.cb_tx
            .try_send(IpcServerMsg::OnUpdateResources(resources))
            .expect("Should be able to send OnUpdateResources");
    }
}

async fn handle_ipc_client(cli: &Cli, stream: UnixStream) -> Result<()> {
    connlib_shared::deactivate_dns_control()?;
    let (rx, tx) = stream.into_split();
    let mut rx = FramedRead::new(rx, LengthDelimitedCodec::new());
    let mut tx = FramedWrite::new(tx, LengthDelimitedCodec::new());
    let (cb_tx, mut cb_rx) = mpsc::channel(100);

    let send_task = tokio::spawn(async move {
        while let Some(msg) = cb_rx.recv().await {
            tx.send(serde_json::to_string(&msg)?.into()).await?;
        }
        Ok::<_, anyhow::Error>(())
    });

=======

impl Callbacks for CallbackHandlerIpc {
    fn on_disconnect(&self, _error: &connlib_client_shared::Error) {
        self.cb_tx
            .try_send(IpcServerMsg::OnDisconnect)
            .expect("should be able to send OnDisconnect");
    }

    fn on_set_interface_config(&self, _: Ipv4Addr, _: Ipv6Addr, _: Vec<IpAddr>) -> Option<i32> {
        tracing::info!("TunnelReady");
        self.cb_tx
            .try_send(IpcServerMsg::TunnelReady)
            .expect("Should be able to send TunnelReady");
        None
    }

    fn on_update_resources(&self, resources: Vec<ResourceDescription>) {
        tracing::info!(len = resources.len(), "New resource list");
        self.cb_tx
            .try_send(IpcServerMsg::OnUpdateResources(resources))
            .expect("Should be able to send OnUpdateResources");
    }
}

async fn handle_ipc_client(cli: &Cli, stream: UnixStream) -> Result<()> {
    connlib_shared::deactivate_dns_control()?;
    let (rx, tx) = stream.into_split();
    let mut rx = FramedRead::new(rx, LengthDelimitedCodec::new());
    let mut tx = FramedWrite::new(tx, LengthDelimitedCodec::new());
    let (cb_tx, mut cb_rx) = mpsc::channel(100);

    let send_task = tokio::spawn(async move {
        while let Some(msg) = cb_rx.recv().await {
            tx.send(serde_json::to_string(&msg)?.into()).await?;
        }
        Ok::<_, anyhow::Error>(())
    });

>>>>>>> 987030bd
    let mut connlib = None;
    let callback_handler = CallbackHandlerIpc { cb_tx };
    while let Some(msg) = rx.next().await {
        let msg = msg?;
        let msg: super::IpcClientMsg = serde_json::from_slice(&msg)?;

        match msg {
            IpcClientMsg::Connect { api_url, token } => {
                let token = secrecy::SecretString::from(token);
                assert!(connlib.is_none());
                let device_id = connlib_shared::device_id::get()
                    .context("Failed to read / create device ID")?;
                let (private_key, public_key) = keypair();

                let login = LoginUrl::client(
                    Url::parse(&api_url)?,
                    &token,
                    device_id.id,
                    None,
                    public_key.to_bytes(),
                )?;

                connlib = Some(connlib_client_shared::Session::connect(
                    login,
                    Sockets::new(),
                    private_key,
                    None,
                    callback_handler.clone(),
                    cli.max_partition_time.map(|t| t.into()),
                    tokio::runtime::Handle::try_current()?,
                ));
            }
            IpcClientMsg::Disconnect => {
                if let Some(connlib) = connlib.take() {
                    connlib.disconnect();
                }
            }
            IpcClientMsg::Reconnect => connlib.as_mut().context("No connlib session")?.reconnect(),
            IpcClientMsg::SetDns(v) => connlib.as_mut().context("No connlib session")?.set_dns(v),
        }
    }

    send_task.abort();

    Ok(())
}

#[cfg(test)]
mod tests {
    use std::net::IpAddr;

    #[test]
    fn parse_resolvectl_output() {
        let cases = [
            // WSL
            (
                r"Global: 172.24.80.1
Link 2 (eth0):
Link 3 (docker0):
Link 24 (br-fc0b71997a3c):
Link 25 (br-0c129dafb204):
Link 26 (br-e67e83b19dce):
",
                [IpAddr::from([172, 24, 80, 1])],
            ),
            // Ubuntu 20.04
            (
                r"Global:
Link 2 (enp0s3): 192.168.1.1",
                [IpAddr::from([192, 168, 1, 1])],
            ),
        ];

        for (i, (input, expected)) in cases.iter().enumerate() {
            let actual = super::parse_resolvectl_output(input);
            assert_eq!(actual, expected, "Case {i} failed");
        }
    }
}<|MERGE_RESOLUTION|>--- conflicted
+++ resolved
@@ -2,17 +2,14 @@
 
 use super::{Cli, IpcClientMsg, IpcServerMsg, TOKEN_ENV_KEY};
 use anyhow::{bail, Context as _, Result};
-<<<<<<< HEAD
 use clap::Parser;
 use connlib_client_shared::{file_logger, Callbacks, ResourceDescription, Sockets};
-=======
-use connlib_client_shared::{Callbacks, ResourceDescription, Sockets};
->>>>>>> 987030bd
 use connlib_shared::{
     keypair,
     linux::{etc_resolv_conf, get_dns_control_from_env, DnsControlMethod},
     LoginUrl,
 };
+use firezone_cli_utils::setup_global_subscriber;
 use futures::{SinkExt, StreamExt};
 use std::{
     net::{IpAddr, Ipv4Addr, Ipv6Addr},
@@ -65,7 +62,6 @@
         .join(connlib_shared::BUNDLE_ID)
         .join("token")
 }
-<<<<<<< HEAD
 
 pub fn run_only_ipc_service() -> Result<()> {
     let cli = Cli::parse();
@@ -78,8 +74,6 @@
     }
     run_ipc_service(cli)
 }
-=======
->>>>>>> 987030bd
 
 pub(crate) fn check_token_permissions(path: &Path) -> Result<()> {
     let Ok(stat) = nix::sys::stat::fstatat(None, path, nix::fcntl::AtFlags::empty()) else {
@@ -231,7 +225,6 @@
 struct CallbackHandlerIpc {
     cb_tx: mpsc::Sender<IpcServerMsg>,
 }
-<<<<<<< HEAD
 
 impl Callbacks for CallbackHandlerIpc {
     fn on_disconnect(&self, _error: &connlib_client_shared::Error) {
@@ -270,46 +263,6 @@
         Ok::<_, anyhow::Error>(())
     });
 
-=======
-
-impl Callbacks for CallbackHandlerIpc {
-    fn on_disconnect(&self, _error: &connlib_client_shared::Error) {
-        self.cb_tx
-            .try_send(IpcServerMsg::OnDisconnect)
-            .expect("should be able to send OnDisconnect");
-    }
-
-    fn on_set_interface_config(&self, _: Ipv4Addr, _: Ipv6Addr, _: Vec<IpAddr>) -> Option<i32> {
-        tracing::info!("TunnelReady");
-        self.cb_tx
-            .try_send(IpcServerMsg::TunnelReady)
-            .expect("Should be able to send TunnelReady");
-        None
-    }
-
-    fn on_update_resources(&self, resources: Vec<ResourceDescription>) {
-        tracing::info!(len = resources.len(), "New resource list");
-        self.cb_tx
-            .try_send(IpcServerMsg::OnUpdateResources(resources))
-            .expect("Should be able to send OnUpdateResources");
-    }
-}
-
-async fn handle_ipc_client(cli: &Cli, stream: UnixStream) -> Result<()> {
-    connlib_shared::deactivate_dns_control()?;
-    let (rx, tx) = stream.into_split();
-    let mut rx = FramedRead::new(rx, LengthDelimitedCodec::new());
-    let mut tx = FramedWrite::new(tx, LengthDelimitedCodec::new());
-    let (cb_tx, mut cb_rx) = mpsc::channel(100);
-
-    let send_task = tokio::spawn(async move {
-        while let Some(msg) = cb_rx.recv().await {
-            tx.send(serde_json::to_string(&msg)?.into()).await?;
-        }
-        Ok::<_, anyhow::Error>(())
-    });
-
->>>>>>> 987030bd
     let mut connlib = None;
     let callback_handler = CallbackHandlerIpc { cb_tx };
     while let Some(msg) = rx.next().await {
