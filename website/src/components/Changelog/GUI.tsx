import Link from "next/link";
import Entry from "./Entry";
import Entries from "./Entries";
import ChangeItem from "./ChangeItem";

export default function GUI({ title }: { title: string }) {
  const href =
    title === "Windows"
      ? "/dl/firezone-client-gui-windows/:version/:arch"
      : "/dl/firezone-client-gui-linux/:version/:arch";
  const arches = title === "Windows" ? ["x86_64"] : ["x86_64", "aarch64"];

  return (
    <Entries href={href} arches={arches} title={title}>
<<<<<<< HEAD
    {/*
      <Entry version="1.1.6" date={new Date("2024-07-10")}>
        <ul className="list-disc space-y-2 pl-4 mb-4">
          <li className="pl-2">
            <Link
              href="https://github.com/firezone/firezone/pull/5817"
              className="text-accent-500 underline hover:no-underline"
            >
              Sets different tray icons
            </Link>
            {" "}when signing in and when signed out
          </li>
          {title === "Windows" && (
          <li className="pl-2">
            Unexpected IPC service stops are now{" "}
            <Link
              href="https://github.com/firezone/firezone/pull/5795"
              className="text-accent-500 underline hover:no-underline"
            >
              reported as "IPC connection closed"
            </Link>{" "}
          </li>
          <li className="pl-2">
            Fixes{" "}
            <Link
              href="https://github.com/firezone/firezone/pull/5827"
              className="text-accent-500 underline hover:no-underline"
            >
              a bug where DNS could stop working when you sign out.
            </Link>
          </li>
=======
      {/*<Entry version="1.1.6" date={new Date("2024-07-11")}>
        <ul className="list-disc space-y-2 pl-4 mb-4">
          <ChangeItem pull="5795">
            Unexpected IPC service stops are now reported as "IPC connection closed".
          </ChangeItem>
          <ChangeItem enable={title === "Windows"} pull="5827">
            Fixes a bug where DNS could stop working when you sign out.
          </ChangeItem>
>>>>>>> 3fcae607
          )}
        </ul>
      </Entry>*/}
      <Entry version="1.1.5" date={new Date("2024-07-08")}>
        <ul className="list-disc space-y-2 pl-4 mb-4">
<<<<<<< HEAD
          {title === "Linux GUI" && (
          <li className="pl-2">
            The Linux GUI Client is now{" "}
            <Link
              href="https://github.com/firezone/firezone/pull/5793"
              className="text-accent-500 underline hover:no-underline"
            >
              built for both x86-64 and ARM64
            </Link>
          </li>
          )}
          {title === "Windows" && (
          <li className="pl-2">
            This is a maintenance release with no user-facing changes.
          </li>
          )}
=======
          <ChangeItem enable={title === "Linux GUI"} pull="5793">
            The Linux GUI Client is now built for both x86-64 and ARM64.
          </ChangeItem>
          <ChangeItem enable={title === "Windows"}>
            This is a maintenance release with no user-facing changes.
          </ChangeItem>
>>>>>>> 3fcae607
        </ul>
      </Entry>
      <Entry version="1.1.4" date={new Date("2024-07-05")}>
        <ul className="list-disc space-y-2 pl-4 mb-4">
          <ChangeItem pull="5700">
            Fixes an issue where a stale DNS cache could prevent traffic from
            routing to DNS Resources if they were updated while the Client was
            signed in.
          </ChangeItem>
        </ul>
      </Entry>
      <Entry version="1.1.3" date={new Date("2024-07-03")}>
        <ul className="list-disc space-y-2 pl-4 mb-4">
          <li className="pl-2">
            Prevents Firezone's stub resolver from intercepting DNS record types
            besides A, AAAA, and PTR. These are now forwarded to your upstream
            DNS resolver.
          </li>
        </ul>
      </Entry>
      <Entry version="1.1.2" date={new Date("2024-06-29")}>
        <ul className="list-disc space-y-2 pl-4 mb-4">
          <li className="pl-2">
            Fixes an issue that could cause Resources to be unreachable a few
            hours after roaming networks.
          </li>
          <li className="pl-2">
            Reduces noise in logs for the default log level.
          </li>
          {title === "Windows" && (
            <li className="pl-2">
              Substantially reduces memory usage for the IPC service.
            </li>
          )}
        </ul>
      </Entry>
      <Entry version="1.1.1" date={new Date("2024-06-27")}>
        {title === "Windows" ? (
          <p>This release fixes a performance issue.</p>
        ) : (
          <p>This is a maintenance release with no user-facing changes.</p>
        )}
      </Entry>
      <Entry version="1.1.0" date={new Date("2024-06-27")}>
        <ul className="list-disc space-y-2 pl-4 mb-4">
          <li className="pl-2">
            Introduces the new DNS routing system supported by 1.1.0 Gateways
            which results in much more stable connections for DNS Resources,
            especially when wildcards are used.
          </li>
          <li className="pl-2">
            Improves reliability when roaming between networks.
          </li>
          <li className="pl-2">
            Closes idle connections to Gateways that have not seen traffic for
            more than 5 minutes which reduces power consumption when not
            accessing Resources.
          </li>
          <li className="pl-2">
            Updates log file endings to JSONL and adds syslog-style logs for
            easier readability.
          </li>
          {title === "Windows" && (
            <li className="pl-2">
              Fixes a hang that could occur when the Client is quit, preventing
              it from opening again.
            </li>
          )}
        </ul>
        <p>
          <strong>Note:</strong> Client versions 1.1.x are incompatible with
          Gateways running 1.0.x.
        </p>
      </Entry>
      <Entry version="1.0.9" date={new Date("2024-06-18")}>
        This release simplifies the Resource connected state icons in the menu
        to prevent issues with certain Linux distributions.
      </Entry>
      <Entry version="1.0.8" date={new Date("2024-06-17")}>
        Fixes an issue in Windows that could cause the Wintun Adapter to fail to
        be created under certain conditions.
      </Entry>
      <Entry version="1.0.7" date={new Date("2024-06-12")}>
        This release fixes a bug where the incorrect Client version was reported
        to the admin portal.
      </Entry>
      <Entry version="1.0.6" date={new Date("2024-06-11")}>
        This release contains connectivity fixes and performance improvements
        and is recommended for all users.
      </Entry>
      <Entry version="1.0.5" date={new Date("2024-05-22")}>
        This release adds an IPC service for Windows to allow for better process
        isolation.
      </Entry>
      <Entry version="1.0.4" date={new Date("2024-05-14")}>
        This release fixes a bug on Windows where system DNS could break after
        the Firezone Client was closed.
      </Entry>
      <Entry version="1.0.3" date={new Date("2024-05-08")}>
        Maintenance release.
      </Entry>
      <Entry version="1.0.2" date={new Date("2024-04-30")}>
        This release reverts a change that could cause connectivity issues seen
        by some users.
      </Entry>
      <Entry version="1.0.1" date={new Date("2024-04-29")}>
        Update the upgrade URLs used to check for new versions.
      </Entry>
      <Entry version="1.0.0" date={new Date("2024-04-24")}>
        Initial release.
      </Entry>
    </Entries>
  );
}<|MERGE_RESOLUTION|>--- conflicted
+++ resolved
@@ -12,39 +12,6 @@
 
   return (
     <Entries href={href} arches={arches} title={title}>
-<<<<<<< HEAD
-    {/*
-      <Entry version="1.1.6" date={new Date("2024-07-10")}>
-        <ul className="list-disc space-y-2 pl-4 mb-4">
-          <li className="pl-2">
-            <Link
-              href="https://github.com/firezone/firezone/pull/5817"
-              className="text-accent-500 underline hover:no-underline"
-            >
-              Sets different tray icons
-            </Link>
-            {" "}when signing in and when signed out
-          </li>
-          {title === "Windows" && (
-          <li className="pl-2">
-            Unexpected IPC service stops are now{" "}
-            <Link
-              href="https://github.com/firezone/firezone/pull/5795"
-              className="text-accent-500 underline hover:no-underline"
-            >
-              reported as "IPC connection closed"
-            </Link>{" "}
-          </li>
-          <li className="pl-2">
-            Fixes{" "}
-            <Link
-              href="https://github.com/firezone/firezone/pull/5827"
-              className="text-accent-500 underline hover:no-underline"
-            >
-              a bug where DNS could stop working when you sign out.
-            </Link>
-          </li>
-=======
       {/*<Entry version="1.1.6" date={new Date("2024-07-11")}>
         <ul className="list-disc space-y-2 pl-4 mb-4">
           <ChangeItem pull="5795">
@@ -53,37 +20,19 @@
           <ChangeItem enable={title === "Windows"} pull="5827">
             Fixes a bug where DNS could stop working when you sign out.
           </ChangeItem>
->>>>>>> 3fcae607
-          )}
+          <ChangeItem pull="5817">
+            Shows different tray icons when signed out, signing in, and signed in.
+          </ChangeItem>
         </ul>
       </Entry>*/}
       <Entry version="1.1.5" date={new Date("2024-07-08")}>
         <ul className="list-disc space-y-2 pl-4 mb-4">
-<<<<<<< HEAD
-          {title === "Linux GUI" && (
-          <li className="pl-2">
-            The Linux GUI Client is now{" "}
-            <Link
-              href="https://github.com/firezone/firezone/pull/5793"
-              className="text-accent-500 underline hover:no-underline"
-            >
-              built for both x86-64 and ARM64
-            </Link>
-          </li>
-          )}
-          {title === "Windows" && (
-          <li className="pl-2">
-            This is a maintenance release with no user-facing changes.
-          </li>
-          )}
-=======
           <ChangeItem enable={title === "Linux GUI"} pull="5793">
             The Linux GUI Client is now built for both x86-64 and ARM64.
           </ChangeItem>
           <ChangeItem enable={title === "Windows"}>
             This is a maintenance release with no user-facing changes.
           </ChangeItem>
->>>>>>> 3fcae607
         </ul>
       </Entry>
       <Entry version="1.1.4" date={new Date("2024-07-05")}>
