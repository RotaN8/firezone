#!/usr/bin/env bash

set -euo pipefail

BUNDLE_ID="dev.firezone.client"
DUMP_PATH="$HOME/.cache/$BUNDLE_ID/data/logs/last_crash.dmp"
export FIREZONE_DISABLE_SYSTRAY=true
PACKAGE=firezone-gui-client
export RUST_LOG=firezone_gui_client=debug,warn
export WEBKIT_DISABLE_COMPOSITING_MODE=1

<<<<<<< HEAD
# Make sure the files the client produces don't exist yet
stat "$HOME/.config/$BUNDLE_ID" && exit 1
stat "$HOME/.cache/$BUNDLE_ID" && exit 1
=======
# Make sure the files we want to check don't exist on the system yet
stat "$HOME/.cache/$BUNDLE_ID" && exit 1
stat "$HOME/.config/$BUNDLE_ID" && exit 1
>>>>>>> ff0785cf

# Run the smoke test normally
xvfb-run --auto-servernum cargo run -p "$PACKAGE" -- smoke-test

<<<<<<< HEAD
# Make sure the client wrote its files in the right paths
stat "$HOME/.cache/$BUNDLE_ID/data/logs/connlib*log"
stat "$HOME/.config/$BUNDLE_ID/config/advanced_settings.json"
=======
# Make sure the files were written in the right paths
stat "$HOME/.config/$BUNDLE_ID/config/advanced_settings.json"
stat "$HOME/.cache/$BUNDLE_ID/data/logs/"connlib*log
>>>>>>> ff0785cf
stat "$HOME/.config/$BUNDLE_ID/config/device_id.json"

# Delete the crash file if present
rm -f "$DUMP_PATH"

# Fail if it returns success, this is supposed to crash
xvfb-run --auto-servernum cargo run -p "$PACKAGE" -- --crash && exit 1

# Fail if the crash file wasn't written
stat "$DUMP_PATH"
rm "$DUMP_PATH"

# I'm not sure if the last command is handled specially, so explicitly exit with 0
exit 0<|MERGE_RESOLUTION|>--- conflicted
+++ resolved
@@ -9,28 +9,16 @@
 export RUST_LOG=firezone_gui_client=debug,warn
 export WEBKIT_DISABLE_COMPOSITING_MODE=1
 
-<<<<<<< HEAD
-# Make sure the files the client produces don't exist yet
-stat "$HOME/.config/$BUNDLE_ID" && exit 1
-stat "$HOME/.cache/$BUNDLE_ID" && exit 1
-=======
 # Make sure the files we want to check don't exist on the system yet
 stat "$HOME/.cache/$BUNDLE_ID" && exit 1
 stat "$HOME/.config/$BUNDLE_ID" && exit 1
->>>>>>> ff0785cf
 
 # Run the smoke test normally
 xvfb-run --auto-servernum cargo run -p "$PACKAGE" -- smoke-test
 
-<<<<<<< HEAD
-# Make sure the client wrote its files in the right paths
-stat "$HOME/.cache/$BUNDLE_ID/data/logs/connlib*log"
-stat "$HOME/.config/$BUNDLE_ID/config/advanced_settings.json"
-=======
 # Make sure the files were written in the right paths
 stat "$HOME/.config/$BUNDLE_ID/config/advanced_settings.json"
 stat "$HOME/.cache/$BUNDLE_ID/data/logs/"connlib*log
->>>>>>> ff0785cf
 stat "$HOME/.config/$BUNDLE_ID/config/device_id.json"
 
 # Delete the crash file if present
